'use client';

import { useState } from "react";
import Image from "next/image";
import { useRouter } from "next/navigation";
import { Button } from "../components/ui/button";
import { Input } from "../components/ui/input";

const API_BASE =
  (typeof process !== "undefined" &&
    process.env?.NEXT_PUBLIC_API_BASE &&
    process.env.NEXT_PUBLIC_API_BASE.replace(/\/$/, "")) ||
  "http://localhost:8000";

// Optional override if you know the exact path
const OVERRIDE_PATH =
  (typeof process !== "undefined" && process.env?.NEXT_PUBLIC_CV_SCORE_PATH) ||
  "";

/** Turn any API error (string | object | array) into a readable string */
function normalizeApiError(payload, fallback = "Unknown error") {
  try {
    if (!payload) return fallback;

    if (typeof payload === "string") return payload;

    if (typeof payload.error === "string") return payload.error;
    if (typeof payload.detail === "string") return payload.detail;

    if (Array.isArray(payload.detail)) {
      const parts = payload.detail.map((d) => {
        const loc = Array.isArray(d?.loc) ? d.loc.join(".") : d?.loc;
        const basic = d?.msg || d?.message || d?.type || "error";
        return loc ? `${loc}: ${basic}` : String(basic);
      });
      return parts.join(" | ");
    }

    if (Array.isArray(payload)) {
      const parts = payload.map((d) => {
        if (typeof d === "string") return d;
        if (d && (d.msg || d.message)) return d.msg || d.message;
        try { return JSON.stringify(d); } catch { return String(d); }
      });
      return parts.join(" | ");
    }

    if (typeof payload.message === "string") return payload.message;

    return JSON.stringify(payload);
  } catch {
    return fallback;
  }
}

function looksLikeTTSValidation(msg) {
  return typeof msg === "string" &&
    /prompt_id|audio|started_ms|ended_ms|candidate/.test(msg);
}

/** POST to the first working CV score endpoint */
async function postCvScore(formData) {
  const candidates = [];

  if (OVERRIDE_PATH) {
    candidates.push(`${API_BASE}${OVERRIDE_PATH.startsWith("/") ? "" : "/"}${OVERRIDE_PATH}`);
  }

  // Most likely CV scoring routes to try:
  candidates.push(
    `${API_BASE}/cv/score`,
    `${API_BASE}/score`,
    `${API_BASE}/api/cv/score`,
    `${API_BASE}/api/score`,
    `${API_BASE}/v1/cv/score`,
    `${API_BASE}/v1/score`,
  );

  // De-dup just in case
  const tried = new Set();
  const unique = candidates.filter(u => !tried.has(u) && tried.add(u));

  let last = null;

  for (const url of unique) {
    try {
      const res = await fetch(url, {
        method: "POST",
        body: formData,
        mode: "cors",
        headers: { Accept: "application/json" }, // let browser set multipart boundary
      });

      let data;
      try {
        const ct = res.headers.get("content-type") || "";
        data = ct.includes("application/json") ? await res.json() : await res.text();
      } catch {
        data = { error: "Failed to parse server response" };
      }

      // If completely not found, try next
      if (res.status === 404 || normalizeApiError(data) === "Not Found") {
        last = { url, res, data };
        continue;
      }

      // If it's clearly the speaking-test route (wrong API), skip to the next candidate
      const msg = normalizeApiError(data, `HTTP ${res.status} ${res.statusText || ""}`.trim());
      if (looksLikeTTSValidation(msg)) {
        last = { url, res, data };
        continue;
      }

      // Success (2xx) — or at least an endpoint that exists and accepted the payload
      if (res.ok) {
        return { ok: true, url, res, data };
      }

      // Non-2xx but not the TTS route: surface this as the final error for this URL
      return { ok: false, url, res, data, msg: msg || `HTTP ${res.status}` };
    } catch (err) {
      last = { url, err };
      // try next
    }
  }

  // If we got here, nothing worked
  if (last?.res) {
    const msg = normalizeApiError(last.data, `HTTP ${last.res.status}`);
    return { ok: false, url: last.url, res: last.res, data: last.data, msg };
  }
  return { ok: false, url: unique[unique.length - 1], msg: "Network error or server unavailable" };
}

export default function Home() {
  const router = useRouter();

  const [file, setFile] = useState(null);
  const [result, setResult] = useState(null);   // success payload OR { ok:false, error, raw, endpoint }
  const [submitting, setSubmitting] = useState(false);
  const [usedEndpoint, setUsedEndpoint] = useState("");

  // Applicant details
  const [name, setName] = useState("");
  const [email, setEmail] = useState("");
  const [phone, setPhone] = useState("");

  // Short answers
  const [whyJoin, setWhyJoin] = useState("");
  const [messageToHM, setMessageToHM] = useState("");

  // Checkboxes
  const [isNZCitizen, setIsNZCitizen] = useState(false);
  const [hasCriminalHistory, setHasCriminalHistory] = useState(false);

  // Packaged submission (for dashboard ingestion later)
  const [packagedSubmission, setPackagedSubmission] = useState(null);

  async function handleSubmit(e) {
    e.preventDefault();

    setResult(null);
    setSubmitting(true);
    setUsedEndpoint("");

    if (!file) {
      setResult({ ok: false, error: "Please upload your CV first." });
      setSubmitting(false);
      return;
    }
<<<<<<< HEAD
cl
=======

    // Build multipart form for CV scoring
>>>>>>> 5a0b2925
    const formData = new FormData();
    formData.append("file", file);
    formData.append("keywords", "POS,sales,EFTPOS,brand");

    // (Optional) pass applicant fields to your backend if you want
    formData.append("name", name);
    formData.append("email", email);
    formData.append("phone", phone);
    formData.append("why_join", whyJoin);
    formData.append("message_to_hiring_manager", messageToHM);
    formData.append("is_nz_citizen", String(isNZCitizen));
    formData.append("has_criminal_history", String(hasCriminalHistory));

    try {
      const r = await postCvScore(formData);
      setUsedEndpoint(r.url || "");

      if (!r.ok) {
        const msg = r.msg || "Upload failed";
        setResult({ ok: false, error: msg, raw: r.data || r.err || null, endpoint: r.url });
        setSubmitting(false);
        return;
      }

      const data = r.data;
      const success = typeof data?.success === "boolean" ? data.success : true;
      if (!success) {
        const msg = normalizeApiError(data, "Request failed");
        setResult({ ok: false, error: msg, raw: data, endpoint: r.url });
        setSubmitting(false);
        return;
      }

      // success path
      const payload = data?.data ?? data ?? {};
      setResult({ ...payload, endpoint: r.url });

      // Create the dashboard bundle
      const submissionPayload = {
        id:
          (typeof crypto !== "undefined" &&
            crypto.randomUUID &&
            crypto.randomUUID()) ||
          `sub_${Date.now()}`,
        submittedAt: new Date().toISOString(),
        fileName: file?.name || null,
        fileType: file?.type || null,

        // Applicant fields
        name,
        email,
        phone,
        whyJoin,
        messageToHM,
        isNZCitizen,
        hasCriminalHistory,

        // CV scoring result
        scoring: payload || null,
        endpoint: r.url,
      };

      // Persist locally so your dashboard can read it
      try {
        if (typeof window !== "undefined") {
          const existing =
            JSON.parse(localStorage.getItem("easyhire_submissions") || "[]") ||
            [];
          existing.push(submissionPayload);
          localStorage.setItem(
            "easyhire_submissions",
            JSON.stringify(existing)
          );
          localStorage.setItem(
            "easyhire_latest_submission",
            JSON.stringify(submissionPayload)
          );
        }
      } catch (lsErr) {
        console.warn("localStorage not available or failed:", lsErr);
      }

      // Optionally persist to your Next.js API for server-side storage
      try {
        await fetch("/api/submissions", {
          method: "POST",
          headers: { "Content-Type": "application/json" },
          body: JSON.stringify(submissionPayload),
        });
      } catch (err) {
        console.warn("Failed to send submission to /api/submissions:", err);
      }

      setPackagedSubmission(submissionPayload);
    } catch (err) {
      const msg = err?.message || String(err);
      setResult({ ok: false, error: msg });
    } finally {
      setSubmitting(false);
    }
  }

  return (
    <div className="font-sans grid grid-rows-[20px_1fr_20px] items-center justify-items-center min-h-screen p-8 pb-20 gap-16 sm:p-20 bg-gradient-to-b from-[#2E005E] via-[#3A007A] to-[#5E17EB] text-white">
      <main className="flex flex-col gap-[32px] row-start-2 items-center text-center sm:items-center max-w-2xl">
        {/* Logo */}
        <Image
          src="/zeil-logo.png"
          alt="Zeil logo"
          width={120}
          height={40}
          className="mb-4 opacity-90"
        />

        {/* Hero Title */}
        <h1 className="text-5xl sm:text-6xl font-extrabold tracking-tight">
          EasyHire
        </h1>

        {/* Subtitle */}
        <p className="text-lg sm:text-xl text-white/90 leading-relaxed">
          Upload your CV and let AI help you stand out. Every application gets the spotlight it deserves. Powered by ZEIL.
        </p>

        {/* Upload + Application Section */}
        <form
          onSubmit={handleSubmit}
          className="w-full mt-6 flex flex-col items-stretch justify-center gap-4 bg-white/10 backdrop-blur-md p-6 rounded-2xl border border-white/20 shadow-lg text-left"
        >
          {/* Centered file selector */}
          <div className="w-full flex justify-center">
            <Input
              type="file"
              className="bg-white text-black rounded-md border-0 w-full sm:max-w-sm mx-auto"
              accept=".pdf,.doc,.docx"
              onChange={(e) => setFile(e.target.files?.[0] || null)}
            />
          </div>

          {/* Divider */}
          <div className="h-px w-full bg-white/20 my-4" />

          {/* Individual boxes for Name, Email, Phone */}
          <div className="grid grid-cols-1 sm:grid-cols-3 gap-4">
            <div className="flex flex-col gap-2">
              <label className="text-white/90 text-sm">Name</label>
              <Input
                type="text"
                placeholder="Jane Doe"
                value={name}
                onChange={(e) => setName(e.target.value)}
                className="bg-white text-black rounded-md border-0 w-full"
              />
            </div>
            <div className="flex flex-col gap-2">
              <label className="text-white/90 text-sm">Email</label>
              <Input
                type="email"
                placeholder="jane@example.com"
                value={email}
                onChange={(e) => setEmail(e.target.value)}
                className="bg-white text-black rounded-md border-0 w-full"
              />
            </div>
            <div className="flex flex-col gap-2">
              <label className="text-white/90 text-sm">Phone number</label>
              <Input
                type="tel"
                placeholder="+64 21 123 4567"
                value={phone}
                onChange={(e) => setPhone(e.target.value)}
                className="bg-white text-black rounded-md border-0 w-full"
              />
            </div>
          </div>

          {/* Short answer questions */}
          <div className="flex flex-col gap-3 mt-2">
            <div className="flex flex-col gap-2">
              <label className="text-white/90 text-sm">
                Why do you want to join this company?
              </label>
              <textarea
                placeholder="Share your motivation and what excites you about this role…"
                value={whyJoin}
                onChange={(e) => setWhyJoin(e.target.value)}
                className="min-h-[100px] w-full bg-white text-black rounded-md border-0 p-3 outline-none"
              />
            </div>

            <div className="flex flex-col gap-2">
              <label className="text-white/90 text-sm">
                Message to the hiring manager...
              </label>
              <textarea
                placeholder="Add a short note or context for your application…"
                value={messageToHM}
                onChange={(e) => setMessageToHM(e.target.value)}
                className="min-h-[100px] w-full bg-white text-black rounded-md border-0 p-3 outline-none"
              />
            </div>
          </div>

          {/* Checkboxes */}
          <div className="h-px w-full bg-white/20 my-2" />
          <div className="flex flex-col sm:flex-row items-start sm:items-center gap-4">
            <label className="inline-flex items-center gap-2 cursor-pointer select-none">
              <input
                type="checkbox"
                checked={isNZCitizen}
                onChange={(e) => setIsNZCitizen(e.target.checked)}
                className="h-4 w-4 rounded border-white/30 bg-white/90 text-[#5E17EB]"
              />
              <span className="text-white/90">I am a NZ citizen</span>
            </label>

            <label className="inline-flex items-center gap-2 cursor-pointer select-none">
              <input
                type="checkbox"
                checked={hasCriminalHistory}
                onChange={(e) => setHasCriminalHistory(e.target.checked)}
                className="h-4 w-4 rounded border-white/30 bg-white/90 text-[#5E17EB]"
              />
              <span className="text-white/90">Do you have a criminal history</span>
            </label>
          </div>

          {/* Submit + English Test buttons */}
          <div className="mt-4 flex justify-center gap-4">
            {/* Submit Button */}
            <Button
              type="submit"
              disabled={submitting}
              className="bg-[#8B5CF6] hover:bg-[#7C3AED] text-white font-semibold px-6 py-2 rounded-md transition-all disabled:opacity-60 disabled:cursor-not-allowed"
            >
              {submitting ? "Submitting…" : "Submit"}
            </Button>

            {/* Take English Test (always available) */}
            <Button
              type="button"
              onClick={() => router.push("/tts")} // change route if your page differs
              className="bg-[#10B981] hover:bg-[#059669] text-white font-semibold px-6 py-2 rounded-md transition-all shadow-md"
              title="Go to the English speaking test"
            >
              Take English Test
            </Button>
          </div>
        </form>

        {/* Result Display */}
        {result && (
          <div className="mt-6 p-4 bg-white/10 backdrop-blur-md rounded-xl border border-white/20 w-full text-left">
            <h2 className="text-xl font-bold mb-2">Result</h2>
            <p className="text-xs text-white/60 mb-2">
              Endpoint used: <code className="break-all">{usedEndpoint || "(not resolved)"}</code>
            </p>
            <pre className="text-sm text-white/90 whitespace-pre-wrap">
              {JSON.stringify(result, null, 2)}
            </pre>
            {result.error && typeof result.error === "string" && (
              <p className="text-red-400 mt-2">Error: {result.error}</p>
            )}
          </div>
        )}

        {/* Packaged submission preview (what your dashboard can ingest) */}
        {packagedSubmission && (
          <div className="mt-4 p-4 bg-white/10 backdrop-blur-md rounded-xl border border-white/20 w-full text-left">
            <h2 className="text-lg font-semibold mb-2">Packaged Submission</h2>
            <pre className="text-xs text-white/90 whitespace-pre-wrap">
              {JSON.stringify(packagedSubmission, null, 2)}
            </pre>
            <p className="text-white/70 mt-2 text-xs">
              Saved to <code>localStorage.easyhire_submissions</code> and posted to <code>/api/submissions</code> if available.
            </p>
          </div>
        )}

        {/* Call to Action */}
        <div className="mt-8">
          <p className="text-sm sm:text-base text-white/80 mb-3">
            Ready to see how your CV performs?
          </p>
          <Button className="bg-white text-[#5E17EB] font-bold px-6 py-3 rounded-full hover:bg-[#EDE9FE] transition-all">
            Get Started
          </Button>
        </div>
      </main>

      {/* Footer */}
      <footer className="row-start-3 flex gap-[24px] flex-wrap items-center justify-center text-sm text-white/70">
        <a
          className="hover:underline hover:underline-offset-4"
          href="https://zeil.ai"
          target="_blank"
          rel="noopener noreferrer"
        >
          Powered by ZEIL
        </a>
        <a
          className="hover:underline hover:underline-offset-4"
          href="https://www.youtube.com/watch?v=dQw4w9WgXcQ&list=RDdQw4w9WgXcQ&start_radio=1"
          target="_blank"
          rel="noopener noreferrer"
        >
          Guaranteed Job Here
        </a>
      </footer>
    </div>
  );
}<|MERGE_RESOLUTION|>--- conflicted
+++ resolved
@@ -169,12 +169,7 @@
       setSubmitting(false);
       return;
     }
-<<<<<<< HEAD
 cl
-=======
-
-    // Build multipart form for CV scoring
->>>>>>> 5a0b2925
     const formData = new FormData();
     formData.append("file", file);
     formData.append("keywords", "POS,sales,EFTPOS,brand");
