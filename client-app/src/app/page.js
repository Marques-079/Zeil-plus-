<<<<<<< HEAD
'use client';

import { useState } from "react";
=======
"use client";

>>>>>>> effeefa3
import Image from "next/image";
import { Button } from "../components/ui/button";
import { Input } from "../components/ui/input";
import { useState, useRef } from "react";

export default function Home() {
  const [file, setFile] = useState(null);
<<<<<<< HEAD

  async function handleSubmit(e) {
    e.preventDefault();
    if (!file) {
      console.error("No file selected");
      return;
    }

    const formData = new FormData();
    formData.append("file", file);
    formData.append("keywords", "POS,sales,EFTPOS,brand");

    try {
      const res = await fetch("http://localhost:8000/score", {
        method: "POST",
        body: formData,
      });

      const data = await res.json();
      if (data.success) {
        console.log("Score data:", data.data);
      } else {
        console.error("Error:", data.error);
      }
    } catch (err) {
      console.error("Request failed:", err);
    }
=======
  const [status, setStatus] = useState("idle"); // idle | submitted | error
  const [msg, setMsg] = useState("");
  const inputRef = useRef(null);

  async function handleSubmit() {
    if (!file) return;

    const name = file.name?.toLowerCase() || "";
    const okExt = name.endsWith(".pdf") || name.endsWith(".doc") || name.endsWith(".docx");
    if (!okExt) {
      setStatus("error");
      setMsg("Please upload a PDF/DOC/DOCX.");
      return;
    }

    // Build form data
    const fd = new FormData();
    fd.append("file", file);

    // Fire-and-forget the request (don’t await)
    const p = fetch("/api/upload", { method: "POST", body: fd })
      .then(async (res) => {
        const text = await res.text();               // robust against non-JSON errors
        let data = {};
        try { data = JSON.parse(text); } catch (_) {} // best-effort parse
        if (!res.ok) {
          throw new Error(data.error || `Upload failed (${res.status})`);
        }
        // Keep the "Submitted" status but update message with filename/score if available
        setMsg(
          data?.score != null
            ? `Submitted: ${data.filename} • Score: ${data.score}`
            : `Submitted: ${data.filename}`
        );
      })
      .catch((e) => {
        setStatus("error");
        setMsg(e.message || "Upload failed.");
      });

    // Instantly reflect "Submitted" in the UI
    setStatus("submitted");
    setMsg("Submitted! Scoring in the background…");

    // Clear the file input so user can upload another right away
    setFile(null);
    if (inputRef.current) inputRef.current.value = "";

    // Optional: don’t warn about the un-awaited promise
    void p;
>>>>>>> effeefa3
  }

  return (
    <div className="font-sans grid grid-rows-[20px_1fr_20px] items-center justify-items-center min-h-screen p-8 pb-20 gap-16 sm:p-20 bg-gradient-to-b from-[#2E005E] via-[#3A007A] to-[#5E17EB] text-white">
      <main className="flex flex-col gap-[32px] row-start-2 items-center text-center sm:items-center max-w-2xl">
        {/* Logo or Hero Icon */}
        <Image
          src="/zeil-logo.png"
          alt="Zeil logo"
          width={120}
          height={40}
          className="mb-4 opacity-90"
        />

        {/* Hero Title */}
        <h1 className="text-5xl sm:text-6xl font-extrabold tracking-tight">
          EasyHire
        </h1>

        {/* Subtitle */}
        <p className="text-lg sm:text-xl text-white/90 leading-relaxed">
<<<<<<< HEAD
          Upload your CV and let AI help you stand out. Every application gets the spotlight it deserves. Powered by ZEIL.
=======
          Upload your CV and let AI help you stand out. Get instant feedback,
          tailored insights, and boost your hiring chances — powered by ZEIL.
>>>>>>> effeefa3
        </p>

        {/* Upload Section */}
        <form
          onSubmit={handleSubmit}
          className="w-full mt-6 flex flex-col sm:flex-row items-center justify-center gap-4 bg-white/10 backdrop-blur-md p-6 rounded-2xl border border-white/20 shadow-lg"
        >
          <Input
            ref={inputRef}
            type="file"
            className="bg-white text-black rounded-md border-0 w-full sm:w-auto"
            accept=".pdf,.doc,.docx"
<<<<<<< HEAD
            onChange={(e) => setFile(e.target.files?.[0] || null)}
          />
          <Button
            type="submit"
            className="bg-[#8B5CF6] hover:bg-[#7C3AED] text-white font-semibold px-6 py-2 rounded-md transition-all"
          >
            Submit CV
=======
            onChange={(e) => setFile(e.target.files?.[0] ?? null)}
          />
          <Button
            onClick={handleSubmit}
            disabled={!file} // no spinner; allow immediate click for next upload
            className="bg-[#8B5CF6] hover:bg-[#7C3AED] text-white font-semibold px-6 py-2 rounded-md transition-all"
          >
            {status === "submitted" ? "Submitted" : "Submit CV"}
>>>>>>> effeefa3
          </Button>
        </form>

        {/* Status message */}
        {status !== "idle" && (
          <p
            className={
              status === "submitted"
                ? "text-green-300"
                : status === "error"
                ? "text-red-300"
                : "text-white/80"
            }
          >
            {msg}
          </p>
        )}

        {/* Call to Action */}
        <div className="mt-8">
          <p className="text-sm sm:text-base text-white/80 mb-3">
            Ready to see how your CV performs?
          </p>
          <Button className="bg-white text-[#5E17EB] font-bold px-6 py-3 rounded-full hover:bg-[#EDE9FE] transition-all">
            Get Started
          </Button>
        </div>
      </main>

      {/* Footer */}
      <footer className="row-start-3 flex gap-[24px] flex-wrap items-center justify-center text-sm text-white/70">
        <a
          className="hover:underline hover:underline-offset-4"
          href="https://zeil.ai"
          target="_blank"
          rel="noopener noreferrer"
        >
          Powered by ZEIL
        </a>
        <a
          className="hover:underline hover:underline-offset-4"
          href="https://www.youtube.com/watch?v=dQw4w9WgXcQ&list=RDdQw4w9WgXcQ&start_radio=1"
          target="_blank"
          rel="noopener noreferrer"
        >
          Guaranteed Job Here
        </a>
      </footer>
    </div>
  );
}<|MERGE_RESOLUTION|>--- conflicted
+++ resolved
@@ -1,11 +1,6 @@
-<<<<<<< HEAD
 'use client';
 
 import { useState } from "react";
-=======
-"use client";
-
->>>>>>> effeefa3
 import Image from "next/image";
 import { Button } from "../components/ui/button";
 import { Input } from "../components/ui/input";
@@ -13,7 +8,6 @@
 
 export default function Home() {
   const [file, setFile] = useState(null);
-<<<<<<< HEAD
 
   async function handleSubmit(e) {
     e.preventDefault();
@@ -41,58 +35,6 @@
     } catch (err) {
       console.error("Request failed:", err);
     }
-=======
-  const [status, setStatus] = useState("idle"); // idle | submitted | error
-  const [msg, setMsg] = useState("");
-  const inputRef = useRef(null);
-
-  async function handleSubmit() {
-    if (!file) return;
-
-    const name = file.name?.toLowerCase() || "";
-    const okExt = name.endsWith(".pdf") || name.endsWith(".doc") || name.endsWith(".docx");
-    if (!okExt) {
-      setStatus("error");
-      setMsg("Please upload a PDF/DOC/DOCX.");
-      return;
-    }
-
-    // Build form data
-    const fd = new FormData();
-    fd.append("file", file);
-
-    // Fire-and-forget the request (don’t await)
-    const p = fetch("/api/upload", { method: "POST", body: fd })
-      .then(async (res) => {
-        const text = await res.text();               // robust against non-JSON errors
-        let data = {};
-        try { data = JSON.parse(text); } catch (_) {} // best-effort parse
-        if (!res.ok) {
-          throw new Error(data.error || `Upload failed (${res.status})`);
-        }
-        // Keep the "Submitted" status but update message with filename/score if available
-        setMsg(
-          data?.score != null
-            ? `Submitted: ${data.filename} • Score: ${data.score}`
-            : `Submitted: ${data.filename}`
-        );
-      })
-      .catch((e) => {
-        setStatus("error");
-        setMsg(e.message || "Upload failed.");
-      });
-
-    // Instantly reflect "Submitted" in the UI
-    setStatus("submitted");
-    setMsg("Submitted! Scoring in the background…");
-
-    // Clear the file input so user can upload another right away
-    setFile(null);
-    if (inputRef.current) inputRef.current.value = "";
-
-    // Optional: don’t warn about the un-awaited promise
-    void p;
->>>>>>> effeefa3
   }
 
   return (
@@ -114,12 +56,7 @@
 
         {/* Subtitle */}
         <p className="text-lg sm:text-xl text-white/90 leading-relaxed">
-<<<<<<< HEAD
           Upload your CV and let AI help you stand out. Every application gets the spotlight it deserves. Powered by ZEIL.
-=======
-          Upload your CV and let AI help you stand out. Get instant feedback,
-          tailored insights, and boost your hiring chances — powered by ZEIL.
->>>>>>> effeefa3
         </p>
 
         {/* Upload Section */}
@@ -132,7 +69,6 @@
             type="file"
             className="bg-white text-black rounded-md border-0 w-full sm:w-auto"
             accept=".pdf,.doc,.docx"
-<<<<<<< HEAD
             onChange={(e) => setFile(e.target.files?.[0] || null)}
           />
           <Button
@@ -140,16 +76,6 @@
             className="bg-[#8B5CF6] hover:bg-[#7C3AED] text-white font-semibold px-6 py-2 rounded-md transition-all"
           >
             Submit CV
-=======
-            onChange={(e) => setFile(e.target.files?.[0] ?? null)}
-          />
-          <Button
-            onClick={handleSubmit}
-            disabled={!file} // no spinner; allow immediate click for next upload
-            className="bg-[#8B5CF6] hover:bg-[#7C3AED] text-white font-semibold px-6 py-2 rounded-md transition-all"
-          >
-            {status === "submitted" ? "Submitted" : "Submit CV"}
->>>>>>> effeefa3
           </Button>
         </form>
 
